import random

import torch
import torch.nn as nn
from torch.nn.utils.rnn import pad_sequence
from transformers import (
    PreTrainedModel,
    PreTrainedTokenizer
)

from .pibleu import get_pibleu_score
from .model import ParaphraserBase
torch.autograd.set_detect_anomaly(True)
class Paraphraser(ParaphraserBase):
    """
    Implementation of MRT(Minimum Risk Training) for diverse paraphrase generation
    """

    def __init__(self,
            base: PreTrainedModel,
            tokenizer: PreTrainedTokenizer,
            num_beams: int = None,
            sample_size: int = None,
            device: torch.device = torch.device("cpu"), **kwargs):
        super(Paraphraser, self).__init__(base, tokenizer, num_beams=num_beams, device=device)

        # BART Layer
        self.base = base
        self.tokenizer = tokenizer
        self.pad_id = self.base.config.pad_token_id

        self.num_beams = num_beams
        self.sample_size = sample_size
        self.device = device


    def get_contrastive_loss(self, inputs, outputs):
        """
        Calculates the 'Minimum Risk Training' loss.
        @param inputs List[str]
        @param outputs List[str]

        @return loss
        """
        loss_fct = torch.nn.CrossEntropyLoss(reduction='none')
        batch_size = len(inputs)

        # Tokenize
        input_ids = self.tokenizer(inputs, truncation=True)["input_ids"]
        input_ids = [torch.tensor(idx, device=self.device) for idx in input_ids]
        input_ids = pad_sequence(input_ids, batch_first=True, padding_value=self.pad_id)
        attention_mask = input_ids != self.pad_id

        # Generate in beam sequences(beam size = batch size)
        with torch.no_grad():
            # Batchified sequence loss calcuiation
            sequences = None
            for start in range(0, self.sample_size, batch_size):
                end = min(start + batch_size, self.sample_size)
                output = self.base.generate(
                    input_ids,
                    # Output control
                    num_return_sequences=end - start,
                    return_dict_in_generate=True,
                    do_sample=True
                ).sequences.reshape(batch_size, end-start, -1)[:, :, 1:]
                # Append to sequences
                if sequences is None:
                    sequences = output
                else:
                    # pad to longer tensor
                    if sequences.size(2) > output.size(2):
<<<<<<< HEAD
                        padder = torch.ones((output.size(0), output.size(1), sequences.size(2)-output.size(2)), dtype=torch.long, device=output.device) * self.pad_id
                        output = torch.cat((output, padder), dim=2)
                    elif output.size(2) > sequences.size(2):
                        padder = torch.ones((sequences.size(0), sequences.size(1), output.size(2)-sequences.size(2)), dtype=torch.long, device=sequences.device) * self.pad_id
=======
                        padder = torch.ones((output.size(0), output.size(1), sequences.size(2)-output.size(2)), device=output.device, dtype=torch.long) * self.pad_id
                        output = torch.cat((output, padder), dim=2)
                    elif output.size(2) > sequences.size(2):
                        padder = torch.ones((sequences.size(0), sequences.size(1), output.size(2)-sequences.size(2)), device=sequences.device, dtype=torch.long) * self.pad_id
>>>>>>> 315cbf16
                        sequences = torch.cat((sequences, padder), dim=2)
                    # append
                    sequences = torch.cat((sequences, output), dim=1)
        
        # Minimum Risk Training
        mrt_loss = 0
        for i in range(batch_size):
            # Deduplicate sampled sequences
            sequences_dedup = torch.unique(sequences[i], dim=0)
            decoder_mask = sequences_dedup != self.pad_id
            # vanishing-prevention
            # vanish_prevent = sequences_dedup.size(1) * 4
            
            # Get PiBLEU score
            pibleu_score = 1 - get_pibleu_score(input_ids[i].unsqueeze(0), sequences_dedup.unsqueeze(0), self.tokenizer)[0] # batch_size * num_beams

            log_probs = None
            # Batchified sequence loss calculation
            for start in range(0, sequences_dedup.size(0), batch_size):
                end = min(start + batch_size, sequences_dedup.size(0))
                # print(i, sequences_dedup.size(), start, end)
                logits = self.base(
                    input_ids=torch.tile(input_ids[i].unsqueeze(0), (end-start, 1)),
                    attention_mask=torch.tile(attention_mask[i].unsqueeze(0), (end-start, 1)),
                    decoder_input_ids=sequences_dedup[start:end],
                    decoder_attention_mask=decoder_mask[start:end]
                ).logits # (end-start) * seq_len * vocab_size
                
                # Calculate NLL losses(=log probability)
                log_prob = - loss_fct(logits.reshape(-1, logits.size(2)), sequences_dedup[start:end].reshape(-1))
                log_prob = log_prob.reshape(logits.size(0), logits.size(1)) * decoder_mask[start:end] # num_beams * seq_len
                log_prob = torch.sum(log_prob, dim=1) # num_beams
<<<<<<< HEAD
                log_prob = torch.clamp(log_prob, min=-50, max=0) # Prevent NaN due to extreme negative values
                
                prob = torch.exp(log_prob) # num_beams
=======

                if log_probs is None:
                    log_probs = log_prob
                else:
                    log_probs = torch.cat((log_probs, log_prob), dim=0)
>>>>>>> 315cbf16
                
            log_probs -= torch.mean(log_probs) # normalize to prevent underflow NaN
            probs = torch.exp(log_probs) # num_beams
            
            # Calculate loss
            # print(prob, pibleu_score[start:end])
            total_loss_per_sample = torch.sum(probs * pibleu_score)
            # Accumulate sample probabilities
            total_sample_prob = torch.sum(probs)
            
            if torch.isfinite(total_loss_per_sample) and torch.isfinite(total_sample_prob): # NaN prevention
                mrt_loss += total_loss_per_sample / total_sample_prob

        return mrt_loss / batch_size<|MERGE_RESOLUTION|>--- conflicted
+++ resolved
@@ -70,17 +70,10 @@
                 else:
                     # pad to longer tensor
                     if sequences.size(2) > output.size(2):
-<<<<<<< HEAD
-                        padder = torch.ones((output.size(0), output.size(1), sequences.size(2)-output.size(2)), dtype=torch.long, device=output.device) * self.pad_id
-                        output = torch.cat((output, padder), dim=2)
-                    elif output.size(2) > sequences.size(2):
-                        padder = torch.ones((sequences.size(0), sequences.size(1), output.size(2)-sequences.size(2)), dtype=torch.long, device=sequences.device) * self.pad_id
-=======
                         padder = torch.ones((output.size(0), output.size(1), sequences.size(2)-output.size(2)), device=output.device, dtype=torch.long) * self.pad_id
                         output = torch.cat((output, padder), dim=2)
                     elif output.size(2) > sequences.size(2):
                         padder = torch.ones((sequences.size(0), sequences.size(1), output.size(2)-sequences.size(2)), device=sequences.device, dtype=torch.long) * self.pad_id
->>>>>>> 315cbf16
                         sequences = torch.cat((sequences, padder), dim=2)
                     # append
                     sequences = torch.cat((sequences, output), dim=1)
@@ -113,17 +106,11 @@
                 log_prob = - loss_fct(logits.reshape(-1, logits.size(2)), sequences_dedup[start:end].reshape(-1))
                 log_prob = log_prob.reshape(logits.size(0), logits.size(1)) * decoder_mask[start:end] # num_beams * seq_len
                 log_prob = torch.sum(log_prob, dim=1) # num_beams
-<<<<<<< HEAD
-                log_prob = torch.clamp(log_prob, min=-50, max=0) # Prevent NaN due to extreme negative values
-                
-                prob = torch.exp(log_prob) # num_beams
-=======
 
                 if log_probs is None:
                     log_probs = log_prob
                 else:
                     log_probs = torch.cat((log_probs, log_prob), dim=0)
->>>>>>> 315cbf16
                 
             log_probs -= torch.mean(log_probs) # normalize to prevent underflow NaN
             probs = torch.exp(log_probs) # num_beams
